--- conflicted
+++ resolved
@@ -47,10 +47,6 @@
 	ModeSplit  = "split"
 
 	fyneAppID       = "studio.yashubu.categorizer"
-<<<<<<< HEAD
-=======
-	seedFileEnvVar  = "CATEGORIZER_SEED_FILE"
->>>>>>> 542e5875
 	defaultSeedFile = "config/categories_seed.txt"
 )
 
@@ -152,16 +148,6 @@
 		cfg.Thresh.Mean = 0.50
 	}
 	cfg.SeedFile = strings.TrimSpace(cfg.SeedFile)
-<<<<<<< HEAD
-=======
-	return cfg
-}
-
-func applyEnvOverrides(cfg Config) Config {
-	if v := strings.TrimSpace(os.Getenv(seedFileEnvVar)); v != "" {
-		cfg.SeedFile = v
-	}
->>>>>>> 542e5875
 	return cfg
 }
 
